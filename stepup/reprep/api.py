# StepUp RepRep is the StepUp extension for Reproducible Reporting.
# © 2024–2025 Toon Verstraelen
#
# This file is part of StepUp RepRep.
#
# StepUp RepRep is free software;  you can redistribute it and/or
# modify it under the terms of the GNU General Public License
# as published by the Free Software Foundation; either version 3
# of the License, or (at your option) any later version.
#
# StepUp RepRep is distributed in the hope that it will be useful,
# but WITHOUT ANY WARRANTY; without even the implied warranty of
# MERCHANTABILITY or FITNESS FOR A PARTICULAR PURPOSE.  See the
# GNU General Public License for more details.
#
# You should have received a copy of the GNU General Public License
# along with this program; if not, see <http://www.gnu.org/licenses/>
#
# --
"""Application programming interface for StepUp RepRep."""

import json
import shlex
from collections.abc import Collection

from path import Path

from stepup.core.api import StepInfo, getenv, runsh, step, subs_env_vars
from stepup.core.utils import make_path_out, string_to_bool

__all__ = (
    "add_notes_pdf",
    "cat_pdf",
    "check_hrefs",
    "compile_latex",
    "compile_tectonic",
    "compile_typst",
    "convert_inkscape",
    "convert_inkscape_pdf",
    "convert_inkscape_png",
    "convert_jupyter",
    "convert_markdown",
    "convert_mutool",
    "convert_mutool_png",
    "convert_odf_pdf",
    "convert_weasyprint",
    "diff_latex",
    "execute_papermill",
    "flatten_latex",
    "make_inventory",
    "nup_pdf",
    "raster_pdf",
    "sanitize_bibtex",
    "sync_zenodo",
    "unplot",
    "wrap_git",
    "zip_inventory",
)


def add_notes_pdf(
    path_src: str, path_notes: str, path_dst: str, optional: bool = False, block: bool = False
) -> StepInfo:
    """Add a notes page at every even page of a PDF file.

    Parameters
    ----------
    path_src
        The original PDF document without notes pages.
    path_notes
        A single-page PDF document with a page suitable for taking notes.
    path_dst
        The output PDF with notes pages inserted.
    optional
        If `True`, the step is only executed when needed by other steps.
    block
        If `True`, the step will always remain pending.

    Returns
    -------
    step_info
        Holds relevant information of the step, useful for defining follow-up steps.
    """
    return step(
        "add-notes-pdf ${inp} ${out}",
        inp=[path_src, path_notes],
        out=path_dst,
        optional=optional,
        block=block,
    )


def cat_pdf(
    paths_inp: Collection[str],
    path_out: str,
    *,
    insert_blank: bool = False,
    optional: bool = False,
    block: bool = False,
) -> StepInfo:
    """Concatenate the pages of multiple PDFs into one document

    Parameters
    ----------
    paths_inp
        The input PDF files.
    path_out
        The concatenated PDF.
    insert_blank
        Insert a blank page after a PDF with an odd number of pages.
        The last page of each PDF is used to determine the size of the added blank page.
    optional
        If `True`, the step is only executed when needed by other steps.
    block
        If `True`, the step will always remain pending.

    Returns
    -------
    step_info
        Holds relevant information of the step, useful for defining follow-up steps.
    """
    args = ["cat-pdf", "${inp}", "${out}"]
    if insert_blank:
        args.append("--insert-blank")
    return step(
        " ".join(args),
        inp=paths_inp,
        out=path_out,
        optional=optional,
        block=block,
    )


def check_hrefs(path_src: str, path_config: str | None = None, block: bool = False) -> StepInfo:
    """Check hyper references in a Markdown, HTML or PDF file.

    Parameters
    ----------
    path_src
        The source Markdown, HTML or PDF to check.
    path_config
        The configuration file.
        Defaults to `${REPREP_CHECK_HREFS_CONFIG}` variable or `check_hrefs.yaml` if it is not set.
    block
        If `True`, the step will always remain pending.

    Returns
    -------
    step_info
        Holds relevant information of the step, useful for defining follow-up steps.
    """
    with subs_env_vars() as subs:
        path_src = subs(path_src)
        path_config = subs(path_config)
    args = ["check_hrefs", shlex.quote(path_src)]
    inp_paths = [path_src]
    if path_config is not None:
        inp_paths.append(path_config)
        args.extend(["-c", path_config])
    return step(" ".join(args), inp=inp_paths, block=block)


def compile_latex(
    path_tex: str,
    *,
    run_bibtex=True,
    maxrep: int = 5,
    workdir: str = "./",
    latex: str | None = None,
    bibtex: str | None = None,
    inventory: str | bool | None = None,
    optional: bool = False,
    block: bool = False,
) -> StepInfo:
    """Create a step for the compilation of a LaTeX source.

    Parameters
    ----------
    path_tex
        The main tex source file.
        This argument may contain environment variables.
    run_bibtex
        By default, when bib files are used, BibTeX is invoked.
        This can be overruled by setting this argument to False,
        which is useful when recompiling sources with fixed bbl files.
    maxrep
        The maximum number of repetitions of the LaTeX command
        in case the aux file keeps changing.
    workdir
        The working directory where the LaTeX command must be executed.
    latex
        Path to the LaTeX executable. Note that only PDF-producing LaTeX compilers are supported:
        `pdflatex`, `xelatex` or `lualatex`.
        Defaults to `${REPREP_LATEX}` variable or `pdflatex` if the variable is unset.
    bibtex
        Path to the BibTeX executable.
        Defaults to `${REPREP_BIBTEX}` variable or `bibtex` if the variable is unset.
    inventory
        If set to a `str`, it specifies the inventory file to write.
        If set to  `True`, the inventory file is written to the default location,
        which is the stem of the source file with `-inventory.txt` appended.
        When the environment variable `REPREP_LATEX_INVENTORY` is set to `1`,
        the inventory file is always written, unless this argument is set to `False`.
    optional
        If `True`, the step is only executed when needed by other steps.
    block
        If `True`, the step will always remain pending.

    Returns
    -------
    step_info
        Holds relevant information of the step, useful for defining follow-up steps.

    Notes
    -----
    The LaTeX source is compiled with the `rr-compile-latex` command,
    which can detect dependencies on other files by scanning for
    `\\input`, `\\include`, `\\includegraphics`, etc.
    Due to the complexity of LaTeX, the dependency scanning is not perfect.
    You can manually specify dependencies in the LaTeX source with the following comments:

    -  `%REPREP inp inp_path`
    -  `%REPREP out out_path`
    -  `%REPREP vol vol_path`

    When any of these paths is a relative path,
    it is interpreted in the same way as the LaTeX compiler would resolve it.
    You can also hide lines from the dependency scanner by adding `%REPREP ignore`
    at the end of a line.
    """
    with subs_env_vars() as subs:
        path_tex = subs(path_tex)
    if not path_tex.endswith(".tex"):
        raise ValueError(f"The input of the latex command must end with .tex, got {path_tex}.")

    prefix = path_tex[:-4]
    path_pdf = f"{prefix}.pdf"

    args = ["compile-latex", shlex.quote(path_tex)]
    inp_paths = [path_tex]
    out_paths = [path_pdf, f"{prefix}.aux", f"{prefix}.fls"]
    if maxrep != 5:
        args.append("--maxrep=" + shlex.quote(str(maxrep)))
    if latex is not None:
        args.append("--latex=" + shlex.quote(latex))
    if run_bibtex:
        args.append("--run-bibtex")
        if bibtex is not None:
            args.append("--bibtex=" + shlex.quote(bibtex))
    if inventory is None:
        inventory = string_to_bool(getenv("REPREP_LATEX_INVENTORY", "0"))
    if inventory is True:
        inventory = f"{prefix}-inventory.txt"
    if isinstance(inventory, str):
        args.append("--inventory=" + shlex.quote(inventory))
        out_paths.append(inventory)
    return step(
        " ".join(args),
        inp=inp_paths,
        out=out_paths,
        workdir=workdir,
        optional=optional,
        block=block,
    )


def compile_tectonic(
    path_tex: str,
    dest: str | None = None,
    *,
    workdir: str = "./",
    tectonic: str | None = None,
    keep_deps: bool = False,
    tectonic_args: Collection[str] = (),
    inventory: str | bool | None = None,
    optional: bool = False,
    block: bool = False,
) -> StepInfo:
    """Create a step for the compilation of a LaTeX source with Tectonic.

    !!! warning

        This feature is only tested with Tectonic 0.15

        Support for Tectonic in StepUp RepRep is experimental.
        Expect breaking changes in future releases.

    Parameters
    ----------
    path_tex
        The main LaTeX source file.
        This argument may contain environment variables.
    dest
        Output destination: `None`, a directory or a file.
    workdir
        The working directory where the LaTeX command must be executed.
    tectonic
        Path to the Tectonic executable.
        Defaults to `${REPREP_TECTONIC}` variable or `tectonic` if the variable is unset.
    keep_deps
        If `True`, the dependency file is kept after the compilation.
        The dependency file is also kept if the environment variable
        `REPREP_KEEP_TECTONIC_DEPS` is set to `"1"`.
    tectonic_args
        Additional arguments for tectonic.
        The defaults is `${REPREP_TECTONIC_ARGS}`, if the environment variable is defined.
    inventory
        If set to a `str`, it specifies the inventory file to write.
        If set to  `True`, the inventory file is written to the default location,
        which is the stem of the source file with `-inventory.txt` appended.
        When the environment variable `REPREP_TECTONIC_INVENTORY` is set to `1`,
        the inventory file is always written, unless this argument is set to `False`.
    optional
        If `True`, the step is only executed when needed by other steps.
    block
        If `True`, the step will always remain pending.

    Returns
    -------
    step_info
        Holds relevant information of the step, useful for defining follow-up steps.
    """
    with subs_env_vars() as subs:
        path_tex = subs(path_tex)
        dest = subs(dest)
    if not path_tex.endswith(".tex"):
        raise ValueError(f"The input of the tectonic command must end with .tex, got {path_tex}.")
    path_out = make_path_out(path_tex, dest, ".pdf")

    stem = path_tex[:-4]
    args = ["compile-tectonic"]
    if tectonic is not None:
        args.append(f"--tectonic={shlex.quote(tectonic)}")
    paths_out = [path_out]
    if keep_deps or string_to_bool(getenv("REPREP_KEEP_TECTONIC_DEPS", "0")):
        args.append("--keep-deps")
        paths_out.append(f"{stem}.dep")
    if inventory is None:
        inventory = string_to_bool(getenv("REPREP_TECTONIC_INVENTORY", "0"))
    if inventory is True:
        inventory = f"{stem}-inventory.txt"
    if isinstance(inventory, str):
        args.append(f"--inventory={shlex.quote(inventory)}")
        paths_out.append(inventory)
    args.append(shlex.quote(path_tex))
    if path_tex[:-4] != path_out[:-4]:
        args.append("--out=" + shlex.quote(path_out))
    path_inp = [path_tex]
    if len(tectonic_args) > 0:
        args.append("--")
        args.extend(shlex.quote(tectonic_arg) for tectonic_arg in tectonic_args)

    return step(
        " ".join(args),
        inp=path_inp,
        out=paths_out,
        workdir=workdir,
        optional=optional,
        block=block,
    )


def compile_typst(
    path_typ: str,
    dest: str | None = None,
    *,
    sysinp: dict[str, str | Path] | None = None,
    resolution: int | None = None,
    workdir: str = "./",
    typst: str | None = None,
    keep_deps: bool = False,
    typst_args: Collection[str] = (),
    inventory: str | bool | None = None,
    optional: bool = False,
    block: bool = False,
) -> StepInfo:
    """Create a step for the compilation of a Typst source.

    !!! warning

<<<<<<< HEAD
        This feature only works with typst 0.14.
=======
        This feature will only work well with Typst 0.14 or later.
>>>>>>> 1a7234a7

        Support for Typst in StepUp RepRep is experimental.
        Expect breaking changes in future releases.
        Some limitations include:

        - SVG figures with references to external SVG images are not processed correctly.
          These images are not rendered, neither are they included in the dep file.
          This currently being addressed in the following issue:
          https://github.com/typst/typst/issues/6858
        - When the typst compiler detects an error in the input, it doesn't write the dep file.
          While this is the desirable behavior for Make-like tools, it does not work well in StepUp.
          This issue is fixed in the main branch of typst, but not yet in a released version:
          https://github.com/typst/typst/pull/7209
          After the next release of Typst, StepUp RepRep will be updated to use of JSON dep files:
          https://github.com/reproducible-reporting/stepup-reprep/pull/22

    Parameters
    ----------
    path_typ
        The main typst source file.
        This argument may contain environment variables.
    dest
        Output destination: `None`, a directory or a file.
        For SVG and PNG outputs, this argument must be specified with the desired extension.
        If the output contains any of `{p}`, `{0p}` or `{t}`, the output paths are not
        known a priori and will be amended.
    sysinp
        A dictionary with the input arguments passed to `typst` with `--input key=val`.
        Items are ignored when keys are not strings or when values
        are not of type `str`, `int`, `float` or `Path`.
        If a key is not a valid Python identifier, an exception is raised.
        When values are `Path` instances, they are treated as input dependencies for the step.
        These parameters are available in the document as `#sys.inputs.key`.
        One may also provide an object, which is converted into a `dict` with the `vars()` built-in.
    resolution
        The resolution of the bitmap in dots per inch (dpi),
        only relevant for PNG output.
    workdir
        The working directory where the LaTeX command must be executed.
    typst
        Path to the Typst executable.
        Defaults to `${REPREP_TYPST}` variable or `typst` if the variable is unset.
    keep_deps
        If `True`, the dependency file is kept after the compilation.
        The dependency file is also kept if the environment variable
        `REPREP_KEEP_TYPST_DEPS` is set to `"1"`.
    typst_args
        Additional arguments for typst.
        The defaults is `${REPREP_TYPST_ARGS}`, if the environment variable is defined.
    inventory
        If set to a `str`, it specifies the inventory file to write.
        If set to  `True`, the inventory file is written to the default location,
        which is the stem of the source file with `-inventory.txt` appended.
        When the environment variable `REPREP_TYPST_INVENTORY` is set to `1`,
        the inventory file is always written, unless this argument is set to `False`.
    optional
        If `True`, the step is only executed when needed by other steps.
    block
        If `True`, the step will always remain pending.

    Returns
    -------
    step_info
        Holds relevant information of the step, useful for defining follow-up steps.
    """
    with subs_env_vars() as subs:
        path_typ = subs(path_typ)
        dest = subs(dest)
    if not path_typ.endswith(".typ"):
        raise ValueError(f"The input of the typst command must end with .typ, got {path_typ}.")
    path_out = make_path_out(path_typ, dest, ".pdf", [".svg", ".png", ".html"])

    stem = path_typ[:-4]
    args = ["compile-typst"]
    if resolution is not None:
        args.append(f"--resolution={shlex.quote(str(resolution))}")
    if typst is not None:
        args.append(f"--typst={shlex.quote(typst)}")
    paths_out = []
    if not any(x in path_out for x in ("{p}", "{0p}", "{t}")):
        paths_out.append(path_out)
    if keep_deps or string_to_bool(getenv("REPREP_KEEP_TYPST_DEPS", "0")):
        args.append("--keep-deps")
        paths_out.append(f"{stem}.deps.json")
    if inventory is None:
        inventory = string_to_bool(getenv("REPREP_TYPST_INVENTORY", "0"))
    if inventory is True:
        inventory = f"{stem}-inventory.txt"
    if isinstance(inventory, str):
        args.append(f"--inventory={shlex.quote(inventory)}")
        paths_out.append(inventory)
    args.append(shlex.quote(path_typ))
    if path_typ[:-4] != path_out[:-4]:
        args.append("--out=" + shlex.quote(path_out))
    path_inp = [path_typ]
    if sysinp is not None:
        if not isinstance(sysinp, dict):
            sysinp = vars(sysinp)
        if len(sysinp) > 0:
            args.append("--sysinp")
            for key, val in sysinp.items():
                if not isinstance(key, str):
                    continue
                if not isinstance(val, str | int | float | Path):
                    continue
                if not key.isidentifier():
                    raise ValueError(f"Invalid sysinp key: {key}")
                args.append(shlex.quote(str(key)) + "=" + shlex.quote(str(val)))
                if isinstance(val, Path):
                    path_inp.append(val)
    if len(typst_args) > 0:
        args.append("--")
        args.extend(shlex.quote(typst_arg) for typst_arg in typst_args)

    return step(
        " ".join(args),
        inp=path_inp,
        out=paths_out,
        workdir=workdir,
        optional=optional,
        block=block,
    )


def convert_inkscape(
    path_svg: str,
    path_out: str,
    *,
    inkscape: str | None = None,
    inkscape_args: Collection[str] = (),
    optional: bool = False,
    block: bool = False,
) -> StepInfo:
    """Convert an SVG figure to a PDF file, detecting dependencies of the SVG on other files.

    Parameters
    ----------
    path_svg
        The input SVG figure.
        It may contain <img> tags referring to other files included in the figure.
    path_out
        The output PDF or PNG file. Other formats are not supported.
    inkscape
        The path to the inkscape executable.
        Defaults to `${REPREP_INKSCAPE}` variable or `inkscape` if the variable is unset.
    inkscape_args
        Additional arguments to pass to inkscape. E.g. `["-T"]` to convert text to glyphs in PDFs.
        Depending on the extension of the output, the default is `${REPREP_INKSCAPE_PDF_ARGS}` or
        `${REPREP_INKSCAPE_PNG_ARGS}`, if the environment variable is defined.
    optional
        If `True`, the step is only executed when needed by other steps.
    block
        If `True`, the step will always remain pending.

    Returns
    -------
    step_info
        Holds relevant information of the step, useful for defining follow-up steps.

    Notes
    -----
    A wrapper around inkscape is used to carry out the conversion: `stepup.reprep.convert_inkscape`.
    The wrapper scans the SVG for dependencies, which may be a bit slow in case of large files.
    """
    with subs_env_vars() as subs:
        path_svg = subs(path_svg)
        path_out = subs(path_out)
    if not path_svg.endswith(".svg"):
        raise ValueError("The SVG file must have extension .svg")
    if not path_out.endswith((".pdf", ".png")):
        raise ValueError("The output file must have extension .pdf or .png")
    args = ["convert-inkscape", shlex.quote(path_svg), shlex.quote(path_out)]
    if inkscape is not None:
        args.append("--inkscape=" + shlex.quote(inkscape))
    if len(inkscape_args) > 0:
        args.append("--")
        args.extend(shlex.quote(inkscape_arg) for inkscape_arg in inkscape_args)
    return step(" ".join(args), inp=path_svg, out=path_out, block=block, optional=optional)


def convert_inkscape_pdf(
    path_svg: str,
    dest: str | None = None,
    *,
    inkscape: str | None = None,
    inkscape_args: Collection[str] = (),
    optional: bool = False,
    block: bool = False,
) -> StepInfo:
    """Shorthand for `convert_inkscape` with the output file derived from the SVG file.

    The `dest` argument can be `None`, a directory or a file.
    """
    with subs_env_vars() as subs:
        path_svg = subs(path_svg)
        dest = subs(dest)
    if not path_svg.endswith(".svg"):
        raise ValueError("The SVG file must have extension .svg")
    path_pdf = make_path_out(path_svg, dest, ".pdf")
    return convert_inkscape(
        path_svg,
        path_pdf,
        inkscape=inkscape,
        inkscape_args=inkscape_args,
        optional=optional,
        block=block,
    )


def convert_inkscape_png(
    path_svg: str,
    dest: str | None = None,
    *,
    inkscape: str | None = None,
    inkscape_args: Collection[str] = (),
    optional: bool = False,
    block: bool = False,
) -> StepInfo:
    """Shorthand for `convert_inkscape` with the output file derived from the SVG file.

    The `dest` argument can be `None`, a directory or a file. See `make_path_out`.
    """
    with subs_env_vars() as subs:
        path_svg = subs(path_svg)
        dest = subs(dest)
    if not path_svg.endswith(".svg"):
        raise ValueError("The SVG file must have extension .svg")
    path_png = make_path_out(path_svg, dest, ".png")
    return convert_inkscape(
        path_svg,
        path_png,
        inkscape=inkscape,
        inkscape_args=inkscape_args,
        optional=optional,
        block=block,
    )


def convert_jupyter(
    path_nb: str,
    dest: str | None = None,
    *,
    inp: str | Collection[str] = (),
    out: str | Collection[str] = (),
    execute: bool = True,
    to: str | None = None,
    nbargs: str | dict | list | None = None,
    jupyter: str | None = None,
    optional: bool = False,
    pool: str | None = None,
    block: bool = False,
) -> StepInfo:
    """Convert a Jupyter notebook, by default to HTML with execution of cells.

    !!! warning

        Support for `juptyer nbconvert` in StepUp RepRep is experimental.
        Expect breaking changes in future releases.

    Parameters
    ----------
    path_nb
        The input Jupyter notebook.
    dest
        Output destination: `None`, a directory or a file.
    inp
        One or more input files used by the notebook.
        You can also declare inputs with `amend(inp=...)` in the notebook,
        but specifying them here will make the scheduling more efficient.
    out
        One or more output files produced by the notebook.
        You can also declare outputs with `amend(out=...)` in the notebook,
        but you can specify them here if you want to make the notebook execution optional,
        i.e. dependent on whether the outputs are used in other steps.
    execute
        If `True`, the notebook is executed before conversion.
    to
        The output format. The default depends on the extension of the output file.
        if `to` is given and `dest` is `None` or a directory,
        the `to` argument is used to determine the output file extension.
    nbargs
        If `str`, it is passed literally as additional argument to the notebook
        through the environment variable `REPREP_NBARGS`.
        If `dict` or `list`, it is converted to a JSON string first.
        The notebook should read this variable with `os.getenv("REPREP_NBARGS")`
        and not `stepup.core.api.getenv()` because the variable is local to the process.
        It is impossible (and pointless) for the StepUp director to detect changes in this variable.
        Even if it is globally defined, it will be overridden in this step.
    jupyter
        The path to the jupyter executable.
        Defaults to `${REPREP_JUPYTER}` variable or `jupyter` if the variable is unset.
    optional
        If `True`, the step is only executed when needed by other steps.
    pool
        The pool in which the step is executed,
        which may be convenient to limit the number of parallel notebooks being executed,
        e.g. when the already run calculations in parallel.
    block
        If `True`, the step will always remain pending.

    Returns
    -------
    step_info
        Holds relevant information of the step, useful for defining follow-up steps.
    """
    with subs_env_vars() as subs:
        path_nb = subs(path_nb)
        dest = subs(dest)
    if not path_nb.endswith(".ipynb"):
        raise ValueError("The notebook file must have extension .ipynb")
    if isinstance(inp, str):
        inp = [inp]
    if isinstance(out, str):
        out = [out]
    default_exts = {
        "html": ".html",
        "pdf": ".pdf",
        "notebook": ".ipynb",
        "latex": ".tex",
        "markdown": ".md",
        "rst": ".rst",
        "script": ".py",
        "asciidoc": ".txt",
    }
    if to is not None:
        default_ext = default_exts.get(to)
        if default_ext is None:
            raise ValueError(f"Unsupported output format: {to}")
    else:
        default_ext = ".html"
    other_exts = [".html", ".pdf", ".ipynb", ".tex", ".md", ".rst", ".py", ".txt"]
    path_out = make_path_out(path_nb, dest, default_ext, other_exts)
    if to is None:
        default_formats = {val: key for key, val in default_exts.items()}
        to = default_formats[path_out.suffix]
    if jupyter is None:
        jupyter = getenv("REPREP_JUPYTER", "jupyter")
    args = [jupyter, "nbconvert", shlex.quote(path_nb), "--stdout", "--to", to]
    if execute:
        args.append("--execute")
    if nbargs is not None:
        if isinstance(nbargs, dict | list):
            nbargs = json.dumps(nbargs)
        elif not isinstance(nbargs, str):
            nbargs = str(nbargs)
        args.insert(0, "REPREP_NBARGS=" + shlex.quote(nbargs))
    args.extend([">", shlex.quote(path_out)])
    runsh(
        " ".join(args),
        inp=[path_nb, *inp],
        out=[path_out, *out],
        optional=optional,
        pool=pool,
        block=block,
    )


def convert_markdown(
    path_md: str,
    dest: str | None = None,
    *,
    paths_css: str | Collection[str] = (),
    optional: bool = False,
    block: bool = False,
) -> StepInfo:
    """Convert a markdown to HTML.

    Parameters
    ----------
    path_md
        The markdown input file.
    dest
        Output destination: `None`, a directory or a file.
    paths_css
        Path or multiple paths of a local CSS file, or a list of multiple such paths,
        to be included in the HTML header.
        Note that one may also specify CSS file in the markdown header.
        Defaults to `${REPREP_MARKDOWN_CSS}` if the variable is set,
        which is interpreted as a colon-separated list of files.
    optional
        If `True`, the step is only executed when needed by other steps.
    block
        If `True`, the step will always remain pending.

    Returns
    -------
    step_info
        Holds relevant information of the step, useful for defining follow-up steps.
    """
    with subs_env_vars() as subs:
        path_md = subs(path_md)
        dest = subs(dest)
    if not path_md.endswith(".md"):
        raise ValueError("The Markdown file must have extension .md")
    path_html = make_path_out(path_md, dest, ".html")
    inp = [path_md]
    args = ["convert-markdown", shlex.quote(path_md), shlex.quote(path_html)]
    if len(paths_css) > 0:
        if isinstance(paths_css, str):
            paths_css = [paths_css]
        args.append("--css")
        args.extend(shlex.quote(path_css) for path_css in paths_css)
        inp.extend(paths_css)
    return step(" ".join(args), inp=inp, out=path_html, optional=optional, block=block)


def convert_mutool(
    path_pdf: str,
    path_out: str,
    *,
    resolution: int | None = None,
    mutool: str | None = None,
    optional: bool = False,
    block: bool = False,
) -> StepInfo:
    """Convert a PDF to a bitmap with mutool (from MuPDF).

    Parameters
    ----------
    path_pdf
        The input PDF file.
    path_out
        The output image file.
    resolution
        The resolution of the output bitmap in dots per inch (dpi).
    mutool
        The path to the mutool executable.
        Defaults to `${REPREP_MUTOOL}` variable or `mutool` if the variable is unset.
    optional
        If `True`, the step is only executed when needed by other steps.
    block
        If `True`, the step will always remain pending.

    Returns
    -------
    step_info
        Holds relevant information of the step, useful for defining follow-up steps.
    """
    if resolution is None:
        resolution = int(getenv("REPREP_CONVERT_PDF_RESOLUTION", "100"))
    if mutool is None:
        mutool = getenv("REPREP_MUTOOL", "mutool")
    args = [shlex.quote(mutool), "draw -q -o ${out} -r", shlex.quote(str(resolution)), "${inp}"]
    return runsh(
        " ".join(args),
        inp=path_pdf,
        out=path_out,
        optional=optional,
        block=block,
    )


def convert_mutool_png(
    path_pdf: str,
    dest: str | None = None,
    *,
    resolution: int | None = None,
    mutool: str | None = None,
    optional: bool = False,
    block: bool = False,
) -> StepInfo:
    """Shorthand for `convert_mutool` with the output file derived from the PDF file.

    The `dest` argument can be `None`, a directory or a file. See `make_path_out`.
    """
    with subs_env_vars() as subs:
        path_pdf = subs(path_pdf)
        dest = subs(dest)
    if not path_pdf.endswith(".pdf"):
        raise ValueError("The PDF file must have extension .pdf")
    path_png = make_path_out(path_pdf, dest, ".png")
    return convert_mutool(
        path_pdf, path_png, resolution=resolution, mutool=mutool, optional=optional, block=block
    )


def convert_weasyprint(
    path_html: str,
    dest: str | None = None,
    *,
    weasyprint: str | None = None,
    optional: bool = False,
    block: bool = False,
) -> StepInfo:
    """Convert a HTML document to PDF.

    Parameters
    ----------
    path_html
        The HTML input file.
    dest
        Output destination: `None`, a directory or a file.
    weasyprint
        The path to the weasyprint executable.
        Defaults to `${REPREP_WEASYPRINT}` variable or `weasyprint` if the variable is unset.
    optional
        If `True`, the step is only executed when needed by other steps.
    block
        If `True`, the step will always remain pending.

    Returns
    -------
    step_info
        Holds relevant information of the step, useful for defining follow-up steps.
    """
    with subs_env_vars() as subs:
        path_html = subs(path_html)
        dest = subs(dest)
    if not path_html.endswith(".html"):
        raise ValueError("The HTML file must have extension .html")
    path_pdf = make_path_out(path_html, dest, ".pdf")
    args = [
        "convert-weasyprint",
        shlex.quote(path_html),
        shlex.quote(path_pdf),
    ]
    if weasyprint is not None:
        args.append("--weasyprint=" + shlex.quote(weasyprint))
    return step(" ".join(args), inp=path_html, out=path_pdf, block=block, optional=optional)


def convert_odf_pdf(
    path_odf: str,
    dest: str | None = None,
    *,
    libreoffice: str | None = None,
    optional: bool = False,
    block: bool = False,
) -> StepInfo:
    """Convert a file in OpenDocument format to PDF.

    Parameters
    ----------
    path_odf
        The input open-document file.
    dest
        None, output directory or path. See `make_path_out`.
    libreoffice
        The libreoffice executable.
        Defaults to `${REPREP_LIBREOFFICE}` variable or `libreoffice` if the variable is unset.
    optional
        If `True`, the step is only executed when needed by other steps.
    block
        If `True`, the step will always remain pending.

    Returns
    -------
    step_info
        Holds relevant information of the step, useful for defining follow-up steps.

    Notes
    -----
    This function does not yet scan the source document for reference to external files.
    which should ideally be added as dependencies.
    """
    with subs_env_vars() as subs:
        path_odf = subs(path_odf)
        dest = subs(dest)
    if libreoffice is None:
        libreoffice = getenv("REPREP_LIBREOFFICE", "libreoffice")
    command = (
        # Simple things should be simple! ;) See:
        # https://bugs.documentfoundation.org/show_bug.cgi?id=106134
        # https://bugs.documentfoundation.org/show_bug.cgi?id=152192
        # Not solved yet:
        # https://bugs.documentfoundation.org/show_bug.cgi?id=160033
        "WORK=`mktemp -d --suffix=reprep` && "
        + shlex.quote(libreoffice)
        + " -env:UserInstallation=file://${WORK} --convert-to pdf ${inp} --outdir ${WORK} "
        "> /dev/null && cp ${WORK}/*.pdf ${out} && rm -r ${WORK}"
    )
    path_pdf = make_path_out(path_odf, dest, ".pdf")
    return runsh(command, inp=path_odf, out=path_pdf, optional=optional, block=block)


DEFAULT_LATEXDIFF_ARGS = (
    "--append-context2cmd=abstract,supplementary,dataavailability,funding,"
    "authorcontributions,conflictsofinterest,abbreviations",
)


def diff_latex(
    path_old: str,
    path_new: str,
    path_diff: str,
    *,
    latexdiff: str | None = None,
    latexdiff_args: Collection[str] = DEFAULT_LATEXDIFF_ARGS,
    optional: bool = False,
    block: bool = False,
) -> StepInfo:
    r"""Create a step to run latexdiff.

    Parameters
    ----------
    path_old
        The old tex or bbl source.
    path_new
        The new tex or bbl source.
    path_diff
        The diff output tex or bbl.
    latexdiff
        Path of the latexdiff  executable.
        Defaults to `${REPREP_LATEXDIFF}` variable or `latexdiff` if the variable is unset.
    latexdiff_args
        Additional arguments for latexdiff.
        Defaults to `${REPREP_LATEXDIFF_ARG}` variable.
        If this variable is unset, the following default is used:

        ```
        --append-context2cmd=abstract,supplementary,dataavailability,funding, \
                             authorcontributions,conflictsofinterest,abbreviations
        ```

        The option `--no-label` is always added because it is needed to make the file reproducible.
    optional
        If `True`, the step is only executed when needed by other steps.
    block
        If `True`, the step will always remain pending.

    Returns
    -------
    step_info
        Holds relevant information of the step, useful for defining follow-up steps.
    """
    if latexdiff is None:
        latexdiff = getenv("REPREP_LATEXDIFF", "latexdiff")

    if latexdiff_args is None:
        latexdiff_args = shlex.split(getenv("REPREP_LATEXDIFF_ARGS", ""))

    args = [shlex.quote(latexdiff)]
    args.extend(shlex.quote(latexdiff_arg) for latexdiff_arg in latexdiff_args)
    args.extend(["${inp}", "--no-label", ">", "${out}"])
    return runsh(
        " ".join(args),
        inp=[path_old, path_new],
        out=path_diff,
        optional=optional,
        block=block,
    )


def execute_papermill(
    path_nb: str,
    dest: str,
    *,
    inp: str | Collection[str] = (),
    out: str | Collection[str] = (),
    parameters: dict[str] | None = None,
    optional: bool = False,
    pool: str | None = None,
    block: bool = False,
) -> StepInfo:
    """Execute a Jupyter Notebook with papermill and save the notebook with outputs as a new file.

    Parameters
    ----------
    path_nb
        The input Jupyter notebook.
    dest
        Output destination: a directory or a file.
        The output format is always IPYNB.
    inp
        One or more input files used by the notebook.
        You can also declare inputs with `amend(inp=...)` in the notebook,
        but specifying them here will make the scheduling more efficient.
    out
        One or more output files produced by the notebook.
        You can also declare outputs with `amend(out=...)` in the notebook,
        but you can specify them here if you want to make the notebook execution optional,
        i.e. dependent on whether the outputs are used in other steps.
    parameters
        The dictionary, if any, must be JSON-serializable.
        It will be passed to the parameters argument of `papermill.execute_notebook()`.
    optional
        If `True`, the step is only executed when needed by other steps.
    pool
        The pool in which the step is executed,
        which may be convenient to limit the number of parallel notebooks being executed,
        e.g. when the already run calculations in parallel.
    block
        If `True`, the step will always remain pending.

    Returns
    -------
    step_info
        Holds relevant information of the step, useful for defining follow-up steps.
    """
    with subs_env_vars() as subs:
        path_nb = subs(path_nb)
        dest = subs(dest)
    if not path_nb.endswith(".ipynb"):
        raise ValueError("The notebook file must have extension .ipynb")
    if isinstance(inp, str):
        inp = [inp]
    if isinstance(out, str):
        out = [out]
    path_out = make_path_out(path_nb, dest, ".ipynb")
    if parameters is None:
        parameters = {}
    args = ["execute-papermill", shlex.quote(path_nb)]
    if len(parameters) > 0:
        args.append(shlex.quote(json.dumps(parameters)))
    args.append(shlex.quote(path_out))
    step(
        " ".join(args),
        inp=[path_nb, *inp],
        out=[path_out, *out],
        optional=optional,
        pool=pool,
        block=block,
    )


def flatten_latex(path_tex: str, path_flat: str, *, optional: bool = False, block: bool = False):
    r"""Flatten structured LaTeX source files (substitute `\input` and friends by their content).

    Parameters
    ----------
    path_tex
        The main tex file to be converted.
    path_flat
        The flattened output file.
    optional
        If `True`, the step is only executed when needed by other steps.
    block
        If `True`, the step will always remain pending.

    Returns
    -------
    step_info
        Holds relevant information of the step, useful for defining follow-up steps.
    """
    return step(
        "flatten-latex ${inp} ${out}",
        inp=path_tex,
        out=path_flat,
        optional=optional,
        block=block,
    )


def make_inventory(
    *paths: Collection[str],
    path_def: str | None = None,
    optional: bool = False,
    block: bool = False,
) -> StepInfo:
    """Create an `inventory.txt` file.

    Parameters
    ----------
    paths
        Paths to include in the `inventory.txt` file,
        except for the last, which is the inventory file to write.
    path_def
        An inventory definitions file, used to constructe the list of files.
    optional
        If `True`, the step is only executed when needed by other steps.
    block
        If `True`, the step will always remain pending.

    Returns
    -------
    step_info
        Holds relevant information of the step, useful for defining follow-up steps.
    """
    if len(paths) < 1:
        raise ValueError("At least one path must be given.")
    paths_inp = list(paths[:-1])
    args = ["make-inventory", *paths_inp]
    if path_def is not None:
        args.extend(["-i", path_def])
        paths_inp.append(path_def)
    args.extend(["-o", paths[-1]])
    return step(
        shlex.join(args),
        inp=paths_inp,
        out=[paths[-1]],
        optional=optional,
        block=block,
    )


def nup_pdf(
    path_src: str,
    path_dst: str,
    *,
    nrow: int | None = None,
    ncol: int | None = None,
    margin: float | None = None,
    page_format: str | None = None,
    optional: bool = False,
    block: bool = False,
) -> StepInfo:
    """Put multiple pages per sheet using a fixed layout.

    Parameters
    ----------
    path_src
        The original PDF document (with normal pages).
    path_dst
        The output PDF with (multiple pages per sheet).
    nrow
        The number of rows on each output sheet.
        The default is `${REPREP_NUP_NROW}` or 2 if the variable is not set.
    ncol
        The number of columns on each output sheet.
        The default is `${REPREP_NUP_NCOL}` or 2 if the variable is not set.
    margin
        The margin in mm between the pages on each sheet. (Also used as sheet margin.)
        The default is `${REPREP_NUP_MARGIN}` or 10.0 if the variable is not set.
    page_format
        The output page format
        The default is `${REPREP_NUP_PAGE_FORMAT}` or A4-L if the variable is not set.
    optional
        If `True`, the step is only executed when needed by other steps.
    block
        If `True`, the step will always remain pending.

    Returns
    -------
    step_info
        Holds relevant information of the step, useful for defining follow-up steps.
    """
    args = ["nup-pdf", "${inp}", "${out}"]
    if nrow is not None:
        args.extend(["-r", str(nrow)])
    if ncol is not None:
        args.extend(["-c", str(ncol)])
    if margin is not None:
        args.extend(["-m", str(margin)])
    if page_format is not None:
        args.extend(["-p", shlex.quote(page_format)])
    return step(" ".join(args), inp=path_src, out=path_dst, optional=optional, block=block)


def raster_pdf(
    path_inp: str,
    dest: str,
    *,
    resolution: int | None = None,
    quality: int | None = None,
    optional: bool = False,
    block: bool = False,
) -> StepInfo:
    """Turn each page of a PDF into a rendered JPEG bitmap contained in a new PDF.

    Parameters
    ----------
    path_inp
        The input PDF file.
    dest
        None, output directory or path. See `make_path_out`.
    resolution
        The resolution of the bitmap in dots per inch (dpi).
        The default value is taken from `${REPREP_RASTER_RESOLUTION}` or 100 if the variable is not
        set.
    quality
        The JPEG quality of the bitmap.
        The default value is taken from `${REPREP_RASTER_QUALITY}` or 50 if the variable is not set.
    optional
        If `True`, the step is only executed when needed by other steps.
    block
        If `True`, the step will always remain pending.

    Returns
    -------
    step_info
        Holds relevant information of the step, useful for defining follow-up steps.
    """
    args = ["raster-pdf", "${inp}", "${out}"]
    if resolution is not None:
        args.extend(["-r", str(resolution)])
    if quality is not None:
        args.extend(["-q", shlex.quote(str(quality))])
    path_out = make_path_out(path_inp, dest, ".pdf")
    return step(" ".join(args), inp=path_inp, out=path_out, optional=optional, block=block)


def sanitize_bibtex(
    path_bib: str,
    *,
    path_aux: str | None = None,
    path_cfg: str | None = None,
    path_out: str | None = None,
    overwrite: bool = False,
    optional: bool = False,
    block: bool = False,
) -> StepInfo:
    """Sanitize a BibTeX file.

    Parameters
    ----------
    path_bib
        Path to the BibTeX file to be sanitized.
    path_aux
        Paths to LaTeX aux file if any.
        This is used to detect unused or missing citations.
    path_cfg
        The YAML configuration file for the `rr-sanitize-bibtex` script.
    path_out
        If given, a single cleaned-up bibtex file is written as output,
        which you can manually copy back to the original if you approve of the cleanup.
        If not given, the original bibtex file is overwritten (if there is only one),
        which will drain the scheduler.
        You then check if the updated version is correct and rerun the build to approve.
    overwrite
        If `True`, it is assumed that you want to overwrite an input bibtex file,
        in which case `path_out` is not treated as a new output file in the workflow.
    optional
        If `True`, the step is only executed when needed by other steps.
    block
        If `True`, the step will always remain pending.

    Returns
    -------
    step_info
        Holds relevant information of the step, useful for defining follow-up steps.
    """
    with subs_env_vars() as subs:
        path_bib = subs(path_bib)
        path_cfg = subs(path_cfg)
        path_aux = subs(path_aux)
        path_out = subs(path_out)
    if not path_bib.endswith(".bib"):
        raise ValueError("The BibTeX file must have extension .bib")

    args = ["bibsane", shlex.quote(path_bib)]
    paths_inp = [path_bib]
    if path_aux is not None:
        args.append("--aux=" + shlex.quote(path_aux))
        paths_inp.append(path_aux)
    if path_cfg is not None:
        args.append("--config=" + shlex.quote(path_cfg))
        paths_inp.append(path_cfg)
    paths_out = []
    if path_out is not None:
        args.append("--out=" + shlex.quote(path_out))
        if not overwrite:
            paths_out.append(path_out)
    return step(" ".join(args), inp=paths_inp, out=paths_out, optional=optional, block=block)


def sync_zenodo(path_config: str, *, verbose: bool = False, block: bool = False) -> StepInfo:
    """Synchronize data with an draft dataset on Zenodo.

    Parameters
    ----------
    path_config
        The YAML configuration file for the Zenodo upload.
    verbose
        Set to True to print Zenodo API requests and responses to the standard output.
    block
        If `True`, the step will always remain pending.

    Returns
    -------
    step_info
        Holds relevant information of the step, useful for defining follow-up steps.
    """
    command = "sync-zenodo ${inp}"
    if verbose:
        command += " --verbose"
    return step(command, inp=path_config, block=block)


def unplot(
    path_svg: str, dest: str | None = None, *, optional: bool = False, block: bool = False
) -> StepInfo:
    """Convert a plot back to data.

    Parameters
    ----------
    path_svg
        The SVG file with paths to be converted back.
    dest
        An output directory or file.

    optional
        If `True`, the step is only executed when needed by other steps.
    block
        If `True`, the step will always remain pending.

    Returns
    -------
    step_info
        Holds relevant information of the step, useful for defining follow-up steps.
    """
    path_out = make_path_out(path_svg, dest, ".json")
    command = "unplot ${inp} ${out}"
    return step(command, inp=path_svg, out=path_out, optional=optional, block=block)


def wrap_git(
    command: str,
    *,
    out: str | None = None,
    workdir: str = "./",
    optional: bool = False,
    block: bool = False,
) -> StepInfo:
    """Create a step to run a git command.

    The provide the necessary input for StepUp, git is called through a wrapper script.
    This wrapper first infers the git root directory with `git rev-parse --show-toplevel`.
    It then amends the input dependencies with the following two files:

      - gitroot / '.git/HEAD'
      - gitroot / '.git/refs/branches/<branch>'

    As a result, the step will be rescheduled when the current commit id or branch changes.

    It is recommended to make gitroot / '.git/' and all of its contents static
    with recursive deferred glob as follows:

    ```python
    glob(".git/**", _defer=True)
    ```

    Parameters
    ----------
    command
        The git command to run, e.g. `git describe --tags`
        or `git log -n1 --pretty='format:%cs (%h)`.
    out
        An output file for the stdout of the git command.
    workdir
        The working directory where the git command must be executed.
    optional
        If `True`, the step is only executed when needed by other steps.
    block
        If `True`, the step will always remain pending.

    Returns
    -------
    step_info
        Holds relevant information of the step, useful for defining follow-up steps.
    """
    if not isinstance(command, str):
        raise TypeError("The git command must be a string.")
    if not (out is None or isinstance(out, str)):
        raise TypeError("The output of the git command must be a string or None.")

    action = "wrap-git"
    if out is not None:
        action += f" --out={shlex.quote(out)}"
    action += f" -- {command}"
    return step(
        action,
        out=out,
        workdir=workdir,
        optional=optional,
        block=block,
    )


def zip_inventory(
    path_inventory: str, path_zip: str, *, optional: bool = False, block: bool = False
) -> StepInfo:
    """Create a ZIP file with all files listed in a `inventory.txt` file + check digests before zip.

    Parameters
    ----------
    path_inventory
        A file created with the `make_inventory` API or with the command-line script
        `rr-make-inventory`.
    path_zip
        The output ZIP file
    optional
        If `True`, the step is only executed when needed by other steps.
    block
        If `True`, the step will always remain pending.

    Returns
    -------
    step_info
        Holds relevant information of the step, useful for defining follow-up steps.
    """
    return step(
        "zip-inventory ${inp} ${out}",
        inp=path_inventory,
        out=path_zip,
        optional=optional,
        block=block,
    )<|MERGE_RESOLUTION|>--- conflicted
+++ resolved
@@ -378,11 +378,7 @@
 
     !!! warning
 
-<<<<<<< HEAD
-        This feature only works with typst 0.14.
-=======
-        This feature will only work well with Typst 0.14 or later.
->>>>>>> 1a7234a7
+        This feature only works with typst 0.15 or newer.
 
         Support for Typst in StepUp RepRep is experimental.
         Expect breaking changes in future releases.
@@ -392,12 +388,6 @@
           These images are not rendered, neither are they included in the dep file.
           This currently being addressed in the following issue:
           https://github.com/typst/typst/issues/6858
-        - When the typst compiler detects an error in the input, it doesn't write the dep file.
-          While this is the desirable behavior for Make-like tools, it does not work well in StepUp.
-          This issue is fixed in the main branch of typst, but not yet in a released version:
-          https://github.com/typst/typst/pull/7209
-          After the next release of Typst, StepUp RepRep will be updated to use of JSON dep files:
-          https://github.com/reproducible-reporting/stepup-reprep/pull/22
 
     Parameters
     ----------

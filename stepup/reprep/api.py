--- conflicted
+++ resolved
@@ -281,22 +281,12 @@
 
     !!! warning
 
-<<<<<<< HEAD
         This feature only works with typst 0.14.
-=======
-        This feature will only work well with typst 0.14 or later.
->>>>>>> 023fb55d
 
         Support for typst in StepUp RepRep is experimental.
         Expect breaking changes in future releases.
         Some limitations include:
 
-<<<<<<< HEAD
-        - SVG figures with references to external SVG figures are not processed correctly.
-          (Referenced bitmaps are handled correctly.)
-          These referenced SVG figures are not rendered, neither are they included in the dep file.
-          See: https://github.com/typst/typst/issues/6858
-=======
         - SVG figures with references to external SVG images are not processed correctly.
           These images are not rendered, neither are they included in the dep file.
           This currently being addressed in the following issue:
@@ -307,7 +297,6 @@
           https://github.com/typst/typst/pull/7209
           After the next release of Typst, StepUp RepRep will be updated to use of JSON dep files:
           https://github.com/reproducible-reporting/stepup-reprep/pull/22
->>>>>>> 023fb55d
 
     Parameters
     ----------

--- conflicted
+++ resolved
@@ -22,7 +22,7 @@
 This wrapper extracts relevant information from a Typst build
 to inform StepUp of input files used or needed.
 
-This is tested with Typst 0.14.
+This is tested with Typst 0.15.
 """
 
 import argparse
@@ -34,7 +34,7 @@
 from path import Path, TempDir
 
 from stepup.core.api import amend, getenv
-from stepup.core.utils import filter_dependencies
+from stepup.core.utils import filter_dependencies, string_to_bool
 from stepup.core.worker import WorkThread
 
 from .make_inventory import write_inventory
@@ -51,27 +51,20 @@
     if not (args.path_out is None or args.path_out.suffix in (".pdf", ".png", ".svg", ".html")):
         raise ValueError("The Typst output must be a PDF, PNG, SVG, or HTML file.")
 
-    # Get Typst executable and prepare some arguments that
+    # Prepare the command to run Typst
     if args.typst is None:
         args.typst = getenv("REPREP_TYPST", "typst")
-
-    # Prepare the command to run Typst
     typst_args = [args.typst, "compile", args.path_typ]
     if args.path_out is not None:
         typst_args.append(args.path_out)
     else:
         args.path_out = Path(args.path_typ[:-4] + ".pdf")
     if args.path_out.suffix == ".png":
-        resolution = args.resolution
-        if resolution is None:
-            resolution = int(getenv("REPREP_TYPST_RESOLUTION", "144"))
-<<<<<<< HEAD
-        typargs.append(f"--ppi={resolution}")
+        if args.resolution is None:
+            args.resolution = int(getenv("REPREP_TYPST_RESOLUTION", "144"))
+        typst_args.append(f"--ppi={args.resolution}")
     elif args.path_out.suffix == ".html":
-        typargs.append("--features=html")
-=======
-        typst_args.append(f"--ppi={resolution}")
->>>>>>> 1a7234a7
+        typst_args.append("--features=html")
     for keyval in args.sysinp:
         typst_args.append("--input")
         typst_args.append(keyval)
@@ -86,13 +79,8 @@
             path_deps.remove_p()
         else:
             # Use a temporary file for the make-deps output.
-<<<<<<< HEAD
             path_deps = stack.enter_context(TempDir()) / "typst.deps.json"
-        typargs.extend(["--deps", path_deps, "--deps-format", "json"])
-=======
-            path_dep = stack.enter_context(TempDir()) / "typst.dep"
-        typst_args.extend(["--deps", path_dep, "--deps-format", "make"])
->>>>>>> 1a7234a7
+        typst_args.extend(["--deps", path_deps, "--deps-format", "json"])
 
         # Run typst compile
         returncode, stdout, stderr = work_thread.runsh(shlex.join(typst_args))
@@ -154,9 +142,11 @@
     parser.add_argument(
         "--keep-deps",
         help="Keep the dependency file after the compilation. "
-        "The default is to use a temporary file, which is removed after it is processed.",
-        action="store_true",
-        default=False,
+        "The default is to use a temporary file, which is removed after it is processed. "
+        "Defaults to the boolean value of ${REPREP_TYPST_KEEP_DEPS}, "
+        "or False if the variable is not defined.",
+        action=argparse.BooleanOptionalAction,
+        default=string_to_bool(getenv("REPREP_TYPST_KEEP_DEPS", "0")),
     )
     parser.add_argument(
         "--inventory",
